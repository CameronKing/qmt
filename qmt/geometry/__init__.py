<<<<<<< HEAD
# Copyright (c) Microsoft Corporation. All rights reserved.
# Licensed under the MIT License.

from parts import Part2D, Part3D
=======
from .parts import Part2D, Part3D
>>>>>>> e80ed1ea
<|MERGE_RESOLUTION|>--- conflicted
+++ resolved
@@ -1,8 +1,4 @@
-<<<<<<< HEAD
 # Copyright (c) Microsoft Corporation. All rights reserved.
 # Licensed under the MIT License.
 
-from parts import Part2D, Part3D
-=======
-from .parts import Part2D, Part3D
->>>>>>> e80ed1ea
+from .parts import Part2D, Part3D