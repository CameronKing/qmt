# Copyright (c) Microsoft Corporation. All rights reserved.
# Licensed under the MIT License.

"""Geometry generation and handling."""


from .parts import Part3D
<<<<<<< HEAD
from .geo_data import Geo1DData, Geo2DData, Geo3DData
=======
from .geo_data import Geo1DData, Geo2DData
from .property_map import PropertyMap, MaterialPropertyMap
>>>>>>> 6f334710
<|MERGE_RESOLUTION|>--- conflicted
+++ resolved
@@ -5,9 +5,5 @@
 
 
 from .parts import Part3D
-<<<<<<< HEAD
 from .geo_data import Geo1DData, Geo2DData, Geo3DData
-=======
-from .geo_data import Geo1DData, Geo2DData
-from .property_map import PropertyMap, MaterialPropertyMap
->>>>>>> 6f334710
+from .property_map import PropertyMap, MaterialPropertyMap