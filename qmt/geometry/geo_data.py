--- conflicted
+++ resolved
@@ -52,7 +52,6 @@
         super(Geo2DData, self).__init__()
         self.parts = {}
         self.edges = {}
-        self.build_order = []
 
     def add_part(self, part_name, part, overwrite=False):
         """
@@ -67,7 +66,6 @@
             raise ValueError("Attempted to overwrite the part " + part_name + ".")
         else:
             self.parts[part_name] = part
-            self.build_order += [part_name]
 
     def remove_part(self, part_name, ignore_if_absent=False):
         """
@@ -78,7 +76,6 @@
         """
         if part_name in self.parts:
             del self.parts[part_name]
-            self.build_order.remove(part_name)
         else:
             if not ignore_if_absent:
                 raise ValueError(
@@ -97,7 +94,6 @@
             raise ValueError("Attempted to overwrite the edge " + edge_name + ".")
         else:
             self.edges[edge_name] = edge
-            self.build_order += [edge_name]
 
     def remove_edge(self, edge_name, ignore_if_absent=False):
         """
@@ -108,7 +104,6 @@
         """
         if edge_name in self.edges:
             del self.edges[edge_name]
-            self.build_order.remove(edge_name)
         else:
             if not ignore_if_absent:
                 raise ValueError(
@@ -126,13 +121,9 @@
         """
         super(Geo3DData, self).__init__()
         self.build_order = []
-        self.parts = {}
-<<<<<<< HEAD
-=======
-        self.mesh = None # Holding container for the meshed geometry
-        self.serial_FCdoc = None # serialized FreeCAD document for this geometry
-        self.parts = {} # dict of parts in this geometry
->>>>>>> d3bc3344
+        self.parts = {}   # dict of parts in this geometry
+        self.mesh = None  # Holding container for the meshed geometry
+        self.serial_fcdoc = None  # serialized FreeCAD document for this geometry
 
     def get_parts(self):
         return self.parts
@@ -166,7 +157,10 @@
                 pass
 
     def write_fcstd(self, file_path):
-        """Write geometry to a fcstd file."""
+        """Write geometry to a fcstd file.
+
+        Returns the fcstd file path.
+        """
         import codecs
         data = codecs.decode(self.serial_fcdoc.encode(), 'base64')
         with open(file_path, 'wb') as of:
