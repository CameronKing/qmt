# Copyright (c) Microsoft Corporation. All rights reserved.
# Licensed under the MIT License.

#
# This defines the physical material specification format, which is stored as
# a json file. To add to the json or regenerate it, run this module as a script.
#

from __future__ import absolute_import, division, print_function

import collections
import json
import os
import re
import sys
import textwrap
from ast import literal_eval

import numpy as np
from six import iteritems, itervalues

try:
    import qmt.physics_constants as pc

    units = pc.units
    parseUnit = pc.parse_unit
    toFloat = pc.to_float
except ImportError:  # to avoid problems if we are using FreeCAD
    pass

__all__ = ['Material', 'Materials',
           'conduction_band_offset', 'valence_band_offset']


class Material(collections.Mapping):
    """Wrapper for an entry in the materials database.

    Allows for the retrieval of a material's properties. Adds units awareness on top of a plain
    dict containing the properties.

    Parameters
    ----------
    name: str
        Material name.
    properties: dict
        Collection of material properties.
    eunit: str, default None
        Unit of energy. If specified, all queries for band parameters
        that have the dimension of an energy return floats with respect
        to this energy unit. With the default (None), such queries
        return sympy quantities that have the dimension of an energy.
    """

    def __init__(self, name, properties, eunit=None):
        self.name = name
        self.properties = dict(properties)
        if eunit is None:
            self.energyUnit = units.meV
        else:
            self.energyUnit = toFloat(units.meV / parseUnit(eunit))

    def __getitem__(self, key):
        try:
            value = self.properties[key]
        except KeyError:
            raise KeyError(
                "KeyError: material '{}' has no '{}'".format(self.name, key))
        if key in (
            'workFunction', 'fermiEnergy', 'electronAffinity', 'directBandGap',
            'valenceBandOffset', 'chargeNeutralityLevel',
                'interbandMatrixElement', 'spinOrbitSplitting'):
            value *= self.energyUnit
        return value

    def __iter__(self):
        return iter(self.properties)

    def __len__(self):
        return len(self.properties)

    def __repr__(self):
        return 'Material({}, {}, {})'.format(
            self.name, self.properties, self.energyUnit)

    def serialize_dict(self):
        """Return a dict with the material properties that can be dumped to json."""
        return self.properties

    def hole_mass(self, band, direction):
        """Determine effective mass for a valence band.

        :param str band: Which valence band: 'heavy' or 'light' for a specific band. Also 'dos' for
            a density-of-states mass corresponding to both bands.
        :param str direction: Momentum direction: One of '001', '110', or '111'. 'z' is equivalent
            to '001'. Can also be 'dos' for the scalar density-of-states mass of a corresponding
            isotropic band dispersion.
        """
        # DOS effective mass corresponding to both heavy and light hole band
        # [Lax and Mavroides (1955) Eq. 17]
        if band == 'dos':
            return (self.hole_mass('heavy', direction) ** 1.5 +
                    self.hole_mass('light', direction) ** 1.5) ** (2 / 3.)

        # Retrieve Luttinger parameters
        gamma1, gamma2, gamma3 = (
            self['luttingerGamma%s' % i] for i in (1, 2, 3))
        if band == 'heavy':
            sign = -1
        elif band == 'light':
            sign = 1
        else:
            raise RuntimeError('invalid band: {}'.format(band))

        # DOS effective mass corresponding to anisotropic (possibly warped) band.
        # [We use the expansion from Lax and Mavroides (1955) Eq. 15;
        #  also cf. Lawaetz (1971) Eqs. 33-36.
        #  These approximations agree with the exact averages obtained by angular integration to
        #  within a few percent for relevant materials, cf. Table 1 of Mecholsky, Resca, Pegg
        #  & Fornari (2016).]
        if direction == 'dos':
            # light-to-heavy hole splitting
            gamma_bar = np.sqrt(2 * (gamma2**2 + gamma3**2))
            # anisotropy factor for heavy or light hole
            gamma_hl = -sign * 6 * (gamma3**2 - gamma2**2) / \
                (gamma_bar * (gamma1 + sign * gamma_bar))
            return 1. / (gamma1 + sign * gamma_bar) * \
                (1 + 0.05 * gamma_hl + 0.0164 * gamma_hl**2)**(2 / 3.)
            # The following expression would hold if the band was circularly symmetric in xy-plane
            # return (self.holeMass(band, '001') * self.holeMass(band,
            # '110')**2)**(1 / 3.)

        # Effective mass for a specific band and direction [Vurgaftman et al.
        # (2001) Eqs. 2.16-2.17]
        if direction in ('z', '001'):
            return 1. / (gamma1 + sign * 2 * gamma2)
        elif direction == '110':
            return 2. / (2 * gamma1 + sign * gamma2 + sign * 3 * gamma3)
        elif direction == '111':
            return 1. / (gamma1 + sign * 2 * gamma3)
        else:
            raise RuntimeError('invalid direction: ' + str(direction))


class Materials(collections.Mapping):
    """Class for creating, loading, and manipulating a json file that
    contains information about materials.

    The default constructor (matPath=None, matDict=None) sets matPath to the module's
    materials.json and loads it. If both matPath and matDict are specified, the Materials
    database is initialized from the given path and then updated with the supplied dict.

    Parameters
    ----------
    matPath : str, default None
        Path to the mat json file. If initialized with None, should be set
        manually before loading/saving.
    matDict : dict, default None
        Dictionary of materials to fill the database.
    load : Bool
        Load the json file. Needs to be False when creating a new materials.json file.
    """

    def __init__(self, matPath=None, matDict=None, load=True):
        self.matDict = {}
        self.bowingParameters = {}
        if matPath is None and matDict is None:
            matPath = os.path.join(os.path.dirname(__file__), 'materials.json')
        self.matPath = matPath

        if matPath is not None and load:
            self.load()

        if matDict is not None:
            self.bowingParameters.update(
                matDict.pop('__bowing_parameters', {}))
            self.matDict = matDict

    def __iter__(self):
        return iter(self.matDict)

    def __len__(self):
        return len(self.matDict)

    def add_material(self, name, mat_type, **kwargs):
        """Generate a material and add it to the matDict.
        """
        if mat_type in ('metal', 'dielectric'):
            kwargs['electronMass'] = kwargs.get('electronMass', 1.)
        self.matDict[name] = self._make_material(mat_type, **kwargs)

    def set_bowing_parameters(self, name_a, name_b, mat_type, **kwargs):
        """Generate a bowing parameter set and add it to the bowingParameters dict."""
        self.bowingParameters[(name_a, name_b)] = self._make_material(
            mat_type, **kwargs)

    def _make_material(self, mat_type, **kwargs):
        material = {}

        def set_property(key):
            if key in kwargs and kwargs[key] is not None:
                material[key] = kwargs.pop(key)

        material['type'] = mat_type
        set_property('relativePermittivity')  # \eps_r
        set_property('electronMass')  # m_e* [in units of bare electron mass]
        if mat_type in ('metal', 'dielectric'):
            set_property('workFunction')  # Work function \Phi [in meV]
            set_property('fermiEnergy')
        if mat_type == 'semi':
            set_property('electronAffinity')  # Electron affinity \chi [in meV]
            set_property('directBandGap')  # E_g(\Gamma) [in meV]
            # wrt InSb valence band maximum [in meV]
            set_property('valenceBandOffset')
            set_property('spinOrbitSplitting')  # [in meV]
            # describes coupling of s and p states [in meV]
            set_property('interbandMatrixElement')
            # Luttinger parameters \gamma_{1,2,3}
            set_property('luttingerGamma1')
            set_property('luttingerGamma2')
            set_property('luttingerGamma3')
            # Charge neutrality level, measured from the VB edge [in meV].
            set_property('chargeNeutralityLevel')
            # Density of surface states [in cm-2 eV-1]
            set_property('surfaceChargeDensity')

            # Unused so far
            # set_property('holeMass')  # Hole mass [in units of bare electron mass]
            # set_property('valence_band_maximum')  # Position of valence band maximum [in meV]
            # set_property('conduction_band_minimum')  # Position of conduction band minimum [in meV]
            # set_property('bulkDoping')  # Bulk doping [unit?]

        if kwargs:
            raise TypeError("unused arguments: " + str(list(kwargs.keys())))
        return material

    def __getitem__(self, key):
        return self.find(key)

    def find(self, name, eunit=None):
        """Retrieve a named material from the database.

        If the material is not found directly, an attempt is made to construct
        it by mixing two known materials. If that also fails, a KeyError is raised.

        Parameters
        ----------
        name: str
            Name of the desired material.
        eunit: str
            Unit of energy. This is passed on to the Material constructor.
        """
        if name in self.matDict:
            properties = self.matDict[name]
        else:
            # print("parsing", name)
            # A_y B_x C
            bin_pattern1 = r"([A-Z][a-z]*)(\d+\.?\d*|\.\d+)([A-Z][a-z]*)(\d+\.?\d*|\.\d+)([A-Z][a-z]*)"
            # A B_y C_x
            bin_pattern2 = r"([A-Z][a-z]*)([A-Z][a-z]*)(\d+\.?\d*|\.\d+)([A-Z][a-z]*)(\d+\.?\d*|\.\d+)"
            # (A)_y (B)_x
            bin_pattern3 = r"\((.+)\)(\d+\.?\d*|\.\d+)\((.+)\)(\d+\.?\d*|\.\d+)"
            match1 = re.match(bin_pattern1, name)
            match2 = re.match(bin_pattern2, name)
            match3 = re.match(bin_pattern3, name)
            if match1:
                A, y, B, x, C = match1.groups()
                x, y = float(x), float(y)
                x /= x + y
                properties = self._make_binary_alloy(A + C, B + C, x)
            elif match2:
                A, B, y, C, x = match2.groups()
                x, y = float(x), float(y)
                x /= x + y
                properties = self._make_binary_alloy(A + B, A + C, x)
            elif match3:
                A, y, B, x = match3.groups()
                x, y = float(x), float(y)
                x /= x + y
                properties = self._make_binary_alloy(A, B, x)
            else:
                raise KeyError(name)
        return Material(name, properties, eunit=eunit)

    def _make_binary_alloy(self, nameA, nameB, x):
        """Interpolate properties of binary alloy A_{1-x} B_x.

        The material database must contain properties for the two named materials.
        Properties of the alloy are computed by quadratic interpolation between the endpoints if
        there is a corresponding bowing parameter for this property and alloy. Otherwise linear
        interpolation is employed. Following Eq. 4.1 of
        [Vurgaftman et al., J. Appl. Phys. 89, 5837 (2001)], the quadratic interpolation formula
        uses the convention
            O(A_{1-x} B_x) = (1-x) O(A) + x O(B) - x(1-x) O_{AB} ,
        with the bowing parameter O_{AB}.
        """
        assert x >= 0 and x <= 1
        if (nameB, nameA) in self.bowingParameters:
            nameA, nameB = nameB, nameA
            x = 1. - x
        matA, matB = self.find(
            nameA, eunit='meV'), self.find(nameB, eunit='meV')
        bow = self.bowingParameters.get((nameA, nameB), {})
        alloy = {}
        for key, valA in iteritems(matA):
            if key not in matB:
                continue
            valB = matB[key]
            if key == 'type':
                assert valA == valB
                val = valA
            else:
                bowVal = bow.get(key, 0)
                val = (1 - x) * valA + x * valB - x * (1 - x) * bowVal
            alloy[key] = val
        return alloy

    def serialize_dict(self):
        db = self.matDict.copy()
        bowingParms = {}
        for k, v in iteritems(self.bowingParameters):
            bowingParms[str(k)] = v
        db['__bowing_parameters'] = bowingParms
        return db

    def deserialize_dict(self, db):
        bowingParms = db.pop('__bowing_parameters', {})
        self.matDict = db
        self.bowingParameters = {}
        for k, v in iteritems(bowingParms):
            self.bowingParameters[literal_eval(k)] = v

    def save(self):
        """Save the current materials database to disk.
        """
        db = self.serialize_dict()
        with open(self.matPath, 'w') as myFile:
            json.dump(db, myFile, indent=4, sort_keys=True)

    def load(self):
        """Load the materials database from disk.
        """
        try:
            with open(self.matPath, 'r') as myFile:
                db = json.load(myFile)
            self.deserializeDict(db)
        except IOError:
            print("Could not load materials file %s." % self.matPath)
            print("Generating a new file at that location...")
<<<<<<< HEAD
            db = {}
        self.deserialize_dict(db)
=======
            generate_file(self.matPath)
            self.load()

>>>>>>> cdfd8b2f

    def conduction_band_minimum(self, mat):
        """Calculate the energy of the conduction band minimum $E_c$ of a semiconductor material.

        The reference energy E=0 is fixed to the vacuum level, as defined by the electron affinity
        of InSb. If Anderson's rule were exact, this method would return the (negative) electron
        affinity of `mat`. Since Anderson's rule ignores interface effects, it is preferable to use
        empirically determined band offsets for the alignment of bands in heterostructures rather
        than electron affinities (c.f. Vurgaftman et al. (2001)). Therefore, we use the electron
        affinity of a single material as reference point and try to align all other materials
        according to the respective band offsets.
        If the material's valenceBandOffset is not known, we return `-mat[electronAffinity]`,
        effectively falling back on Anderson's rule.

        Parameters
        ----------
        mat: Material
            Material whose conduction band position is to be determined.

        See also
        --------
        - valence_band_maximum(mat) is equivalent to
          `self.conduction_band_minimum(mat) - mat['directBandGap']`
        - conduction_band_offset(mat1, mat2) is equivalent to
          `self.conduction_band_minimum(mat1) - self.conduction_band_minimum(mat2)`
        """
        ref_name = 'InSb'
        if mat['type'] == 'metal':
            return -mat['workFunction'] - mat['fermiEnergy']
        elif mat['type'] == 'dielectric':
            return 0.*mat.energyUnit #vacuum energy
        assert mat['type'] == 'semi'
        try:
            cbo = mat['valenceBandOffset'] + mat['directBandGap']
            ref = self.matDict[ref_name]
            ref_level = -(ref['electronAffinity'] +
                          ref['directBandGap'] + ref['valenceBandOffset'])
            ref_level *= mat.energyUnit
            return cbo + ref_level
        except KeyError:
            # fall back to Anderson's rule
            if 'cbo' not in locals():
                msg = "Material '{}' misses valenceBandOffset or directBandGap.".format(
                    mat.name)
            elif 'ref' not in locals():
                msg = "Reference material '" + ref_name + "' missing from materials library."
            else:
                msg = "Reference material '" + ref_name + "' misses valenceBandOffset or " \
                                                          "directBandGap or electronAffinity."
            msg += " Falling back on Anderson's rule."
            print(msg)
            return -mat['electronAffinity']

    def valence_band_maximum(self, mat):
        """Calculate the energy of the valence band maximum $E_v$ of a semiconductor material.

        The reference energy E=0 is fixed to the vacuum level, as defined by the electron affinity
        of InSb. See conduction_band_minimum for additional details.

        Parameters
        ----------
        mat: Material
            Material whose valence band position is to be determined.

        See also
        --------
        - conduction_band_minimum(mat) is equivalent to
          `self.valence_band_maximum(mat) + mat['directBandGap']`
        - valence_band_offset(mat1, mat2) is equivalent to
          `self.valence_band_maximum(mat1) - self.valence_band_maximum(mat2)`
        """
        if mat['type'] == 'metal':
            return -10.e3*mat.energyUnit #very low
        elif mat['type'] == 'dielectric':
            return -10.e3*mat.energyUnit #very low
        assert mat['type'] == 'semi'
        ref_name = 'InSb'
        try:
            vbo = mat['valenceBandOffset']
            ref = self.matDict[ref_name]
            ref_level = -(ref['electronAffinity'] +
                          ref['directBandGap'] + ref['valenceBandOffset'])
            ref_level *= mat.energyUnit
            return vbo + ref_level
        except KeyError:
            # fall back to Anderson's rule
            if 'vbo' not in locals():
                msg = "Material '" + mat.name + "' misses valenceBandOffset."
            elif 'ref' not in locals():
                msg = "Reference material '" + ref_name + "' missing from materials library."
            else:
                msg = "Reference material '" + ref_name + "' misses valenceBandOffset or " \
                                                          "directBandGap or electronAffinity."
            msg += " Falling back on Anderson's rule."
            print(msg)
            return -(mat['electronAffinity'] + mat['directBandGap'])

    #TODO: make this user-configurable and shift all energy properties reported by materials
    def reference_level(self, eunit=None):
        if eunit is None:
            eunit = units.meV
        else:
            eunit = toFloat(units.meV / parseUnit(eunit))
        return -self.matDict['InSb']['electronAffinity'] * eunit


def conduction_band_offset(mat, ref_mat):
    """
    Calculate the conduction band offset $E_c - E_{c,ref}$ between two semiconductor materials.

    Parameters
    ----------
    mat: Material
        Material whose conduction band position is to be determined.
    ref_mat: Material
        Material whose conduction band minimum is used as reference energy.
    """
    assert mat.energyUnit == ref_mat.energyUnit
    try:
        cbo = mat['valenceBandOffset'] + mat['directBandGap']
        ref_level = ref_mat['valenceBandOffset'] + ref_mat['directBandGap']
        return cbo - ref_level
    except KeyError:
        # fall back to Anderson's rule
        if 'cbo' not in locals():
            msg = "Material '{}' misses valenceBandOffset or directBandGap.".format(
                mat.name)
        else:
            msg = "Reference material '" + ref_mat.name + \
                  "' misses valenceBandOffset or directBandGap."
        msg += " Falling back on Anderson's rule."
        print(msg)
        chi = mat['electronAffinity']
        return ref_mat['electronAffinity'] - chi



def valence_band_offset(mat, ref_mat):
    """
    Calculate the valence band offset $E_v - E_{v,ref}$ between two semiconductor materials.

    Parameters
    ----------
    mat: Material
        Material whose valence band position is to be determined.
    ref_mat: Material
        Material whose valence band maximum is used as reference energy
    """
    assert mat.energyUnit == ref_mat.energyUnit
    try:
        vbo = mat['valenceBandOffset']
        ref_level = ref_mat['valenceBandOffset']
        return vbo - ref_level
    except KeyError:
        # fall back to Anderson's rule
        if 'vbo' not in locals():
            msg = "Material '" + mat.name + "' misses valenceBandOffset."
        else:
            msg = "Reference material '" + ref_mat.name + "' misses valenceBandOffset."
        msg += " Falling back on Anderson's rule."
        print(msg)
        e_ion = mat['electronAffinity'] + mat['directBandGap']
        e_ref = ref_mat['electronAffinity'] + ref_mat['directBandGap']
        return e_ref - e_ion


def write_database_to_markdown(out_file, mat_lib):
    """
    Write all materials parameters in mat_lib to a nicely formatted markdown file.

    Parameters
    ----------
    out_file: stream
        Output file handle.
    mat_lib: Materials
        Materials database to be written.
    """
    import pytablewriter
    print('# Materials database', file=out_file)
    print(file=out_file)

    print('## Metals', file=out_file)
    writer = pytablewriter.MarkdownTableWriter()
    writer.stream = out_file
    table = []
    for name in sorted(mat_lib.matDict.keys()):
        mat = mat_lib.find(name, eunit='eV')
        if mat['type'] == 'metal':
            table.append([name, mat['workFunction']])
            table.append([name, mat['fermiEnergy']])
    writer.header_list = ['metal', 'work function [eV]']
    writer.value_matrix = table
    writer.write_table()
    print(textwrap.dedent("""\
        Sources:
        * Wikipedia
        * Ioffe Institute, http://www.ioffe.ru/SVA/NSM/Semicond/Si/basic.html
        """), file=out_file)

    print('## Dielectrics', file=out_file)
    table = []
    for name in sorted(mat_lib.matDict.keys()):
        mat = mat_lib.find(name, eunit='eV')
        if mat['type'] == 'dielectric':
            table.append([name, mat['relativePermittivity']])
    writer.header_list = ['dielectric', 'relative permittivity']
    writer.value_matrix = table
    writer.write_table()
    print(textwrap.dedent("""\
        Sources:
        * Robertson, EPJAP 28, 265 (2004): High dielectric constant oxides,
          https://doi.org/10.1051/epjap:2004206
        * Biercuk et al., APL 83, 2405 (2003), Low-temperature atomic-layer-deposition lift-off method
          for microelectronic and nanoelectronic applications, https://doi.org/10.1063/1.1612904
        * Yota et al.,  JVSTA 31, 01A134 (2013), Characterization of atomic layer deposition HfO2,
          Al2O3, and plasma-enhanced chemical vapor deposition Si3N4 as metal-insulator-metal
          capacitor dielectric for GaAs HBT technology, https://doi.org/10.1116/1.4769207
        """), file=out_file)

    print('## Semiconductors', file=out_file)
    semi_props = [
        ('relativePermittivity', 'relative permittivity'),
        ('electronMass', r'electron mass [m_e]'),
        ('electronAffinity', r'electron affinity $\chi$ [eV]'),
        ('directBandGap', r'direct band gap $E_g(\Gamma)$ [eV]'),
        ('valenceBandOffset', r'valence band offset w.r.t. InSb [eV]'),
        ('spinOrbitSplitting', r'spin-orbit splitting $\Delta_{so}$ [eV]'),
        ('interbandMatrixElement', r'interband matrix element $E_P$ [eV]'),
        ('luttingerGamma1', r'Luttinger parameter $\gamma_1$'),
        ('luttingerGamma2', r'Luttinger parameter $\gamma_2$'),
        ('luttingerGamma3', r'Luttinger parameter $\gamma_3$'),
        ('chargeNeutralityLevel',
         r'charge neutrality level [from VB edge, in eV]'),
        ('surfaceChargeDensity',
         r'density of surface states [10$^{12}$ cm$^{-2}$ eV$^(-1)$]')]
    scale_factors = dict(surfaceChargeDensity=1e-12)
    table = [[desc] for desc in list(zip(*semi_props))[1]]
    semi_names = [name for name, mat in sorted(
        iteritems(mat_lib)) if mat['type'] == 'semi']
    for name in semi_names:
        mat = mat_lib.find(name, eunit='eV')
        for i, (p, _) in enumerate(semi_props):
            if p in scale_factors and p in mat:
                value = scale_factors[p] * mat[p]
            else:
                value = mat.get(p, '')
            table[i].append(value)
    writer.header_list = [''] + semi_names
    writer.value_matrix = table
    writer.write_table()
    print(textwrap.dedent("""\
        Sources:
        * [Vurgaftman] Vurgaftman et al., APR 89, 5815 (2001): Band parameters for III-V compound
          semiconductors and their alloys,  https://doi.org/10.1063/1.1368156
        * [Heedt] Heedt, et al. Resolving ambiguities in nanowire field-effect transistor
          characterization. Nanoscale 7, 18188-18197, 2015. https://doi.org/10.1039/c5nr03608a
        * [Monch] Monch, Semiconductor Surfaces and Interfaces, 3rd Edition, Springer (2001).
        * [ioffe.ru] http://www.ioffe.ru/SVA/NSM/Semicond
        """), file=out_file)

    print(textwrap.dedent("""\
        ### Bowing parameters

        Properties of an alloy $A_{1-x} B_x$ are computed by quadratic interpolation between the
        endpoints if there is a corresponding bowing parameter for this property and alloy.
        Otherwise linear interpolation is employed. The quadratic interpolation formula uses the
        convention
            $O(A_{1-x} B_x) = (1-x) O(A) + x O(B) - x(1-x) O_{AB}$,
        with the bowing parameter $O_{AB}$.
        """), file=out_file)
    scale_factors = dict((p,
                          1e-3) for p in ('workFunction',
                                          'fermiEnergy',
                                          'electronAffinity',
                                          'directBandGap',
                                          'valenceBandOffset',
                                          'chargeNeutralityLevel',
                                          'interbandMatrixElement',
                                          'spinOrbitSplitting'))
    table = []
    bowing_mats = sorted(mat_lib.bowingParameters.keys())
    bowing_props = []
    for p, desc in semi_props:
        if np.any([p in bow_parms for bow_parms in itervalues(
                mat_lib.bowingParameters)]):
            bowing_props.append(p)
            table.append([desc])
    for name in bowing_mats:
        bow_parms = mat_lib.bowingParameters[name]
        for i, p in enumerate(bowing_props):
            if p in bow_parms:
                value = bow_parms[p] * scale_factors.get(p, 1.)
            else:
                value = ''
            table[i].append(value)
    writer.header_list = [''] + ['({}, {})'.format(*k) for k in bowing_mats]
    writer.value_matrix = table
    writer.write_table()
    print(textwrap.dedent("""\
        Sources:
        * [Vurgaftman] Vurgaftman et al., APR 89, 5815 (2001): Band parameters for III-V compound
          semiconductors and their alloys,  https://doi.org/10.1063/1.1368156
        """), file=out_file)


def generate_file(fname=None):
    materials = Materials(fname, load=False)

    # === Metals ===
    materials.add_material('Al', 'metal', relativePermittivity=1000,
                           # source? Wikipedia and others quote 4.06 - 4.26 eV
                           # depending on face.
                           workFunction=4280.,
                           #Ashcroft and Mermin:
                           fermiEnergy=11700.)
    materials.add_material('Au', 'metal', relativePermittivity=1000,
                           # source- Wikipedia quotes it as 5.1-5.47; this is the
                           # average.
                           workFunction=5285.,
                           #Ashcroft and Mermin:
                           fermiEnergy=5530.)
    materials.add_material('degenDopedSi', 'metal', relativePermittivity=1000,
                           # source - Ioffe Institute,
                           # http://www.ioffe.ru/SVA/NSM/Semicond/Si/basic.html
                           workFunction=4050.,
                           #unknown / probably depends on doping density; setting
                           #it to Au for now.
                           fermiEnergy=5530.)
    materials.add_material('NbTiN', 'metal', relativePermittivity=1000,
                           # Unknown; just setting it to Al for now.
                           workFunction=4280.,
                           # Unknown; just setting it to Au for now.
                           fermiEnergy=5530.)

    # === Dielectrics ===
    # Sources:
    # - Robertson, EPJAP 28, 265 (2004): High dielectric constant oxides,
    #   https://doi.org/10.1051/epjap:2004206
    # - Biercuk et al., APL 83, 2405 (2003), Low-temperature atomic-layer-deposition lift-off method
    #   for microelectronic and nanoelectronic applications, https://doi.org/10.1063/1.1612904
    # - Yota et al.,  JVSTA 31, 01A134 (2013), Characterization of atomic layer deposition HfO2,
    #   Al2O3, and plasma-enhanced chemical vapor deposition Si3N4 as metal-insulator-metal
    # capacitor dielectric for GaAs HBT technology,
    # https://doi.org/10.1116/1.4769207

    # air
    materials.add_material('air', 'dielectric', relativePermittivity=1)

    # Si3N4
    # [Robertson]: eps=7.
    # [Yota]: eps=6.5 for PECVD Si3N4
    # [???]: eps=7.9
    materials.add_material('Si3N4', 'dielectric',
                           relativePermittivity=7.)  # Robertson

    # SiO2
    # [Robertson]: eps=3.9
    materials.add_material('SiO2', 'dielectric', relativePermittivity=3.9)

    # HfO2
    # [Robertson] eps=25
    # [Biercuk] eps=16-19 for ALD HfO2
    # [Yota] eps=18.7 for ALD HfO2
    # NB: Dielectric constant of ALD HfO2 seems to depend strongly on growth conditions like
    # temperature.
    materials.add_material('HfO2', 'dielectric',
                           relativePermittivity=25.)  # Robertson

    # ZrO2
    # [Robertson] eps=25
    # [Biercuk] eps=20-29 for ALD ZrO2
    materials.add_material('ZrO2', 'dielectric',
                           relativePermittivity=25.)  # Robertson

    # Al2O3
    # [Robertson] eps=9
    # [Biercuk] eps=8-9 for ALD Al2O3
    # [Yota] eps=10.3 for ALD Al2O3
    materials.add_material('Al2O3', 'dielectric',
                           relativePermittivity=9.)  # Robertson

    # === Semiconductors ===
    # Sources:
    # - [ioffe.ru] http://www.ioffe.ru/SVA/NSM/Semicond
    # - [Vurgaftman] Vurgaftman et al., APR 89, 5815 (2001): Band parameters for III-V compound
    #   semiconductors and their alloys,  https://doi.org/10.1063/1.1368156
    # - [Heedt] Heedt, et al. Resolving ambiguities in nanowire field-effect transistor
    #   characterization. Nanoscale 7, 18188-18197, 2015. https://doi.org/10.1039/c5nr03608a
    # - [Monch] Monch, Semiconductor Surfaces and Interfaces, 3rd Edition, Springer (2001).
    materials.add_material('GaAs', 'semi',
                           relativePermittivity=13.1,  # source?
                           # 300K,
                           # http://www.ioffe.ru/SVA/NSM/Semicond/GaAs/basic.html
                           electronAffinity=4070.,
                           # Vurgaftman et al. (2001)
                           electronMass=0.067, directBandGap=1519., valenceBandOffset=-800.,
                           luttingerGamma1=6.98, luttingerGamma2=2.06, luttingerGamma3=2.93,
                           spinOrbitSplitting=341., interbandMatrixElement=28800.)
    # caution: AlAs has global CB minimum at X! We give values for the local
    # minimum at Gamma here.
    materials.add_material('AlAs', 'semi',
                           # 300K, http://www.ioffe.ru/SVA/NSM/Semicond/AlGaAs/basic.html
                           # Values for interpolating properties of Al_{x}Ga_{1-x}As with x<0.45.
                           # Pure GaAs has \chi_a=3.5 eV.
                           relativePermittivity=12.90 - 2.84, electronAffinity=4070. - 1100.,
                           # Vurgaftman et al. (2001)
                           electronMass=0.15, directBandGap=3099, valenceBandOffset=-1330.,
                           luttingerGamma1=3.76, luttingerGamma2=0.82, luttingerGamma3=1.42,
                           spinOrbitSplitting=280., interbandMatrixElement=21100.)
    materials.add_material('InAs', 'semi',
                           relativePermittivity=15.15,  # ioffe.ru at 300 K; Davies quotes 14.6
                           # Vurgaftman et al. (2001)
                           electronMass=0.026, directBandGap=417., valenceBandOffset=-590.,
                           # NB: uncertainty on InAs Luttinger parameters seems to be
                           # large
                           luttingerGamma1=20., luttingerGamma2=8.5, luttingerGamma3=9.2,
                           spinOrbitSplitting=390., interbandMatrixElement=21500.,
                           # ioffe.ru:
                           electronAffinity=4900.,
                           # Heedt:
                           chargeNeutralityLevel=417. + 160., surfaceChargeDensity=3e12)
    materials.add_material('GaSb', 'semi',
                           # 300 K,
                           # http://www.ioffe.ru/SVA/NSM/Semicond/GaSb/basic.html
                           relativePermittivity=15.7, electronAffinity=4060.,
                           # Vurgaftman et al. (2001)
                           electronMass=.039, directBandGap=812., valenceBandOffset=-30.,
                           luttingerGamma1=13.4, luttingerGamma2=4.7, luttingerGamma3=6.0,
                           spinOrbitSplitting=760., interbandMatrixElement=27000.)
    materials.add_material('AlSb', 'semi',
                           # https://en.wikipedia.org/wiki/Aluminium_antimonide and
                           # https://www.azom.com/article.aspx?ArticleID=8427
                           relativePermittivity=11.,
                           # Vurgaftman et al. (2001)
                           electronMass=.14, directBandGap=2386., valenceBandOffset=-410.,
                           luttingerGamma1=5.18, luttingerGamma2=1.19, luttingerGamma3=1.97,
                           spinOrbitSplitting=676., interbandMatrixElement=18700.)
    materials.add_material('InSb', 'semi',
                           # 300 K,
                           # http://www.ioffe.ru/SVA/NSM/Semicond/InSb/basic.html
                           relativePermittivity=16.8, electronAffinity=4590.,
                           # Vurgaftman et al. (2001)
                           electronMass=.0135, directBandGap=235., valenceBandOffset=0.,
                           luttingerGamma1=34.8, luttingerGamma2=15.5, luttingerGamma3=16.5,
                           spinOrbitSplitting=810., interbandMatrixElement=23300.,
                           # Monch has some values for this, but I don't think we have too
                           # good an idea. For now, I'll use mid-gap states of density equal to
                           # InAs. TODO: experimentally determine this!
                           chargeNeutralityLevel=0.5 * 235., surfaceChargeDensity=3e12)
    materials.add_material('InP', 'semi',
                           # 300 K,
                           # http://www.ioffe.ru/SVA/NSM/Semicond/InP/basic.html
                           relativePermittivity=12.5, electronAffinity=4380.,
                           # Vurgaftman et al. (2001)
                           electronMass=.0795, directBandGap=1423.6, valenceBandOffset=-940.,
                           luttingerGamma1=5.08, luttingerGamma2=1.60, luttingerGamma3=2.10,
                           spinOrbitSplitting=108., interbandMatrixElement=20700.)
    materials.add_material('Si', 'semi',
                           # 300 K,
                           # http://www.ioffe.ru/SVA/NSM/Semicond/Si/basic.html
                           relativePermittivity=11.7, electronAffinity=4050.,
                           electronMass=(0.98 + 0.19 * 2)**(1. / 3.),  # DOS mass
                           # Yu & Cardona
                           directBandGap=3480.,
                           luttingerGamma1=4.28, luttingerGamma2=0.339, luttingerGamma3=1.446,
                           spinOrbitSplitting=44.)

    # bowing parameters from Vurgaftman et al. (2001)
    materials.set_bowing_parameters(
        'GaAs',
        'InAs',
        'semi',
        electronMass=0.0091,
        directBandGap=477.,
        valenceBandOffset=-380.,
        spinOrbitSplitting=150.,
        interbandMatrixElement=-1480.)
    materials.set_bowing_parameters('AlAs', 'GaAs', 'semi', electronMass=0.)
    materials.set_bowing_parameters(
        'AlAs',
        'InAs',
        'semi',
        electronMass=0.049,
        directBandGap=700.,
        valenceBandOffset=-640.,
        spinOrbitSplitting=150.)
    materials.set_bowing_parameters(
        'GaSb',
        'InSb',
        'semi',
        electronMass=0.0092,
        directBandGap=425.,
        spinOrbitSplitting=100.)
    materials.set_bowing_parameters('InAs', 'InSb', 'semi', electronMass=0.035, directBandGap=670.0,
                                    # the bowing of the spinOrbitSplitting seems
                                    # to be closer to zero for some
                                    # first-principles calculations!
                                    spinOrbitSplitting=1200.)

    materials.save()

    with open('materials.md', 'w') as f:
        write_database_to_markdown(f, materials)


# New physical materials go here:
if __name__ == '__main__':
    if len(sys.argv) > 1:
        fname = sys.argv[1]
    else:
        fname = None
    generate_file(fname)<|MERGE_RESOLUTION|>--- conflicted
+++ resolved
@@ -346,14 +346,9 @@
         except IOError:
             print("Could not load materials file %s." % self.matPath)
             print("Generating a new file at that location...")
-<<<<<<< HEAD
-            db = {}
-        self.deserialize_dict(db)
-=======
             generate_file(self.matPath)
             self.load()
 
->>>>>>> cdfd8b2f
 
     def conduction_band_minimum(self, mat):
         """Calculate the energy of the conduction band minimum $E_c$ of a semiconductor material.
