--- conflicted
+++ resolved
@@ -1,10 +1,5 @@
 # Copyright (c) Microsoft Corporation. All rights reserved.
 # Licensed under the MIT License.
 
-<<<<<<< HEAD
-from geo_task import GeometryTask, FreeCADTask
-from mat_task import MaterialsTask
-=======
-from geometry import Geometry1D, Geometry2D, Geometry3D
-from reduce_dim import ReduceDim2D, ReduceDim3D
->>>>>>> d9614d9e
+from geometry import Geometry1D, Geometry2D, Geometry3D, GeoFreeCAD
+from reduce_dim import ReduceDim2D, ReduceDim3D