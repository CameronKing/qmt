--- conflicted
+++ resolved
@@ -1,9 +1,5 @@
 from qmt.task_framework import Task
-<<<<<<< HEAD
-from qmt.basic_tasks.geometry import Geometry1D
-=======
 from qmt.basic_tasks import Geometry1D
->>>>>>> e80ed1ea
 
 
 class PoissonTask(Task):
@@ -13,7 +9,6 @@
         assert isinstance(geo_task, Geometry1D)
 
     def _solve_instance(self, input_result_list, current_options):
-        print(current_options)
         geo_result_instance = input_result_list[0]
         output = ''
         for part in geo_result_instance.keys():
