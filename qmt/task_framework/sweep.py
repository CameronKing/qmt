import dask
import dask.distributed
from six import iteritems


class SweepManager(object):
    """
    Represents a sweep over simulation input values.

    More precisely, represents a subset of the cartesian product of the input domains.

    Attributes:
        sweep_list: The sweep elements represented by this

    """

    # Abstraction function:
    # Each entry in the list self.sweep_list is an element in the product of input domains.
    # Each entry has the form {tag1: value1, ... tagN: valueN}
    # mapping SweepTag objects to values in each of the input domains.

    def __init__(self, sweep_list, dask_client=None):
        """
        Constructs a new SweepManager directly from sweep entries.
        :param sweep_list: a list representing values in the cartesian
        product of input domains. Each entry has the form {tag1: value1, ... tagN: valueN}
        :param dask_client: the dask client to run the sweep on. Defaults to
        a client on the local machine.
        """
        self.sweep_list = sweep_list
        assert isinstance(self.sweep_list, list) and \
               isinstance(self.sweep_list[0], dict), \
            'sweep_list must be a list of dicts.'
        assert all([set(sweep_list[0].keys()) == \
                    set(x.keys()) for x in sweep_list]), \
            'All dicts in sweep_list must have same keys.'

        if dask_client is None:
            dask_client = dask.distributed.Client(processes=False)  # client on the local machine

        self.dask_client = dask_client

        self.results = None

    # TODO test
    def createEmptySweep(self, dask_client=None):
        return SweepManager([{}], dask_client)

    @staticmethod
    def construct_cartesian_product(params_to_product):
        """
        Constructs a new SweepManager from data values for each input.
        :param params_to_product: a dictionary mapping tags to lists of input values
        :return: a SweepManager over the cartesian product of the
        input values in each input list
        """
        assert type(params_to_product) == type({}), \
            'params_to_product must be a dict of lists.'

        def merge_two_dicts(x, y):
            """
            Creates a new dictionary which contains both the mapping
            in x and the mapping in y, overwriting keys in y if necessary.
            :param x: the first dict to merge
            :param y: the second dict to merge
            :return: a union of x and y
            """
            z = x.copy()  # start with x's keys and values
            z.update(y)  # modifies z with y's keys and values & returns None
            return z

        result = [{}]
        for key in params_to_product:
            pool = params_to_product[key]
            result = [merge_two_dicts(x, {key: y}) for x in result for y in pool]
        return SweepManager(result)

    def run(self, task):
        """
        Runs the sweep represented by this.

        :param task: the top level task to run
        :return: the ReducedSweepFutures representing the result
        """

        def set_sweep_manager(current_task):
            current_task.sweep_manager = self
            for child_task in current_task.previous_tasks:
                set_sweep_manager(child_task)

        set_sweep_manager(task)
        return task.run()

    def __str__(self):
        return "<SweepManager with " + str(len(self.sweep_list)) + " entries>"

class ReducedSweepFutures(object):
    """
    Contains sweep information and results in the form of Dask futures.
    """
    def __init__(self, sweep, futures):
        self.sweep = sweep
        self.futures = futures

    def wait(self):
        return dask.distributed.wait(self.futures)
    @staticmethod
    def get_each_element_function(self):
        return self.sweep, [future.result() for future in self.futures]

    def __iter__(self):
        return iter(self.futures)

    def __str__(self):
        return str(self.futures)
    
    def add(self, item, object_list_index):
        """
        Adds the result item to the results of this restricted sweep.
        :param item: the result to add
        :param object_list_index: the index of the result IN THE RESTRICTED SWEEP
        """
        self.futures[object_list_index] = item

    def get_object(self, total_index):
        return self.futures[self.sweep.convert_to_reduced_index(total_index)]


# TODO
class ReducedSweepDelayed(object):
    def __init__(self, sweep, dask_client):
        self.sweep = sweep
        self.dask_client = dask_client
        self.delayed_results = [None]*len(self.sweep)

        # TODO replace accesses to these by accesses to the sweep
        self.tagged_value_list = sweep.tagged_value_list

    @staticmethod
    def create_from_reduced_sweep_and_manager(sweep, manager):
        sweep = sweep
        dask_client = manager.dask_client
    # contains a ReducedSweep and forwards its methods
    # needs to take the dask client as well
    # has methods for producing the list of delayed objects
    # and reducing over itself using an arbitrary function.
    # This reduction can then be used in conjunction with the ReducedSweep
    # contained in this.
        return ReducedSweepDelayed(sweep, dask_client)

    def add(self, item, object_list_index):
        """
        Adds the result item to the results of this restricted sweep.
        :param item: the result to add
        :param object_list_index: the index of the result IN THE RESTRICTED SWEEP
        """
        self.delayed_results[object_list_index] = item

    def copy_empty(self):
        return self.__init__(self, self.sweep, self.dask_client)

    def get_object(self, total_index):
        return self.delayed_results[self.sweep.convert_to_reduced_index(total_index)]

    def calculate_futures(self,resources):
        """
        Triggers the execution of the sweep.
        """

        assert self.delayed_results[0] is not None
        futures = []
        for delayed_result in self.delayed_results:
            futures.append(self.dask_client.compute(delayed_result,resources=resources))

        return ReducedSweepFutures(self.sweep, futures)

    def visualize_entire_sweep(self, filename=None):
        delayed_proxy = dask.delayed(id)(self.delayed_results)
        if filename:
            delayed_proxy.visualize(filename=filename)
        return delayed_proxy.visualize()

    def visualize_single_sweep_element(self, filename=None):
        if filename:
            self.delayed_results[0].visualize(filename=filename)
        return self.delayed_results[0].visualize()

class ReducedSweep(object):
    """
    Represents the output of a sweep, restricted to the relevant subset of the input tags.

    SweepHolder represents the restriction of a sweep over many parameters,
    to a sweep over a subset of these parameters that is the input for a particular task.

    Public Attributes:
        sweep_manager: The whole sweep being performed.
        list_of_tags: The tags corresponding to the part of the sweep that this
            SweepHolder is restricted to.
        delayed_object_list: the result objects corresponding to elements in the restricted sweep
    """

    def __init__(self, list_of_tags, sweep_list, tagged_value_list, index_in_sweep):
        self.list_of_tags = list_of_tags
        self.sweep_list = sweep_list
        self.tagged_value_list = tagged_value_list
        self._index_in_sweep = index_in_sweep

        # contains info about the sweep points in the reduced sweep
        # and the mapping of the reduced sweep to the total sweep

    @staticmethod
    def create_from_manager_and_tags(sweep_manager, list_of_tags):
        """
                Constructs the restriction of the sweep sweep_manager to the input tagged by list_of_tags.

                :param sweep_manager: The sweep to restrict
                :param list_of_tags: The tags to restrict the input to
                """

        sweep_list = sweep_manager.sweep_list

        tagged_value_list = []
        index_in_sweep = []
        # The following nested for-loops could probably be made more
        # elegant, but it works for now

        # For each point in the total sweep
        for i, sweep_point in enumerate(sweep_list):

            # Check whether it is a new point with respect to the restricted
            # list of tags in self.list_of_tags, or whether this combination
            # of the relevant tags has already been encountered in the sweep
            new_point = True
            point_small_index = None
            for j, small_sweep_point in enumerate(tagged_value_list):
                #TODO - this should be done in a way that is also py27 compatible. Using
                # six.iteritems doesn't work.
                if small_sweep_point.items() <= sweep_point.items():
                    new_point = False
                    point_small_index = j

            # If the sweep point is a new point,
            # add the corresponding sweep element {tag1: value1, ... tagN: valueN}
            # to the list of values
            if new_point:
                tagged_value_list += [dict((tag, sweep_point[tag]) for tag in list_of_tags)]
                index_in_sweep += [[i]]
            else:
                index_in_sweep[point_small_index] += [i]

        index_in_sweep = index_in_sweep
        delayed_object_list = [None] * len(index_in_sweep)

        return ReducedSweep(list_of_tags, sweep_list, tagged_value_list, index_in_sweep)

    def convert_to_reduced_index(self, total_index):
        """
        Converts the index of a sweep element in the total sweep to the corresponding index in the reduced sweep.
        :param total_index: index of a sweep element in the total sweep
        :return: corresponding index in the reduced sweep
        """
        reduced_index = [total_index in sublist for sublist in self._index_in_sweep].index(True)
        return reduced_index

    def convert_to_total_indices(self, reduced_index):
        """
        Gets a list of indices in the total sweep corresponding to the index of an element in the reduced sweep.

        :param reduced_index: index of an element in the reduced sweep
        :return: list of corresponding indices in the total sweep
        """
        total_index = self._index_in_sweep[reduced_index]
        return total_index

    def __len__(self):
        return len(self._index_in_sweep)


# TODO refactor the creation of sweeps and sweepTags to make script less noisy
class SweepTag(object):
    """
    Unique tag for id'ing parameters in the sweep.
    """

    def __init__(self, tag_name):
        self.tag_name = tag_name
        self.tag_function = lambda x: x

    def __str__(self):
        return self.tag_name

    def __repr__(self):
        return self.tag_name

    def __eq__(self, other):
        if isinstance(other, SweepTag):
            return self.tag_name == other.tag_name
        return False

    def __ne__(self, other):
        return not self.__eq__(other)

    def __hash__(self):
        return hash(self.tag_name)
    
    def __add__(self, other):
        out = SweepTag(self.tag_name)
        out.tag_function = lambda x: self.tag_function(x) + other
        return out
    
    def __sub__(self, other):
        out = SweepTag(self.tag_name)
        out.tag_function = lambda x: self.tag_function(x) - other
        return out

    def __mul__(self, other):
        out = SweepTag(self.tag_name)
        out.tag_function = lambda x: self.tag_function(x) * other
        return out

    def __truediv__(self, other):
        out = SweepTag(self.tag_name)
        out.tag_function = lambda x: self.tag_function(x)/other
        return out

    def __pow__(self, other):
        out = SweepTag(self.tag_name)
        out.tag_function = lambda x: self.tag_function(x)**other
        return out

    def __neg__(self):
        out = SweepTag(self.tag_name)
        out.tag_function = lambda x: -self.tag_function(x)
        return out

    def __abs__(self):
        out = SweepTag(self.tag_name)
        out.tag_function = lambda x: abs(self.tag_function(x))
        return out

    def replace(self,value):
        return self.tag_function(value)


def gen_tag_extract(nested_dictionary_of_tags):
    """
    Extract all tags from nested dictionary that may have tags
    as values at any level
    :param nested_dictionary_of_tags: exactly what it sounds like
    :return: a generator that yields all the tags in the dictionary
    """
    # if hasattr(nested_dictionary_of_tags, 'iteritems'): # doesn't work with python3
    for k, v in iteritems(nested_dictionary_of_tags):
        if isinstance(v, SweepTag):
            yield v
        if isinstance(v, dict):
            for result in gen_tag_extract(v):
                yield result


def replace_tag_with_value(name_to_tag_mapping, tag, new_value):
    """
    Returns a copy of name_to_tag_mapping with values of tag replaced with new_value.
    :param name_to_tag_mapping: Dictionary mapping parameter names to SweepTags.
    :param tag: The SweepTag to replace.
    :param new_value: the value to replace it with.
    :return: a copy of name_to_tag_mapping with values of tag replaced with new_value
    """
    var_copy = {}
<<<<<<< HEAD
    if hasattr(name_to_tag_mapping, 'iteritems'):
        for k, v in name_to_tag_mapping.iteritems():
            if v == tag:
                var_copy[k] = v.replace(new_value)
            elif isinstance(v, dict):
                var_copy[k] = replace_tag_with_value(v, tag, new_value)
            else:
                var_copy[k] = v
=======
    # if hasattr(name_to_tag_mapping, 'iteritems'):
    for k, v in iteritems(name_to_tag_mapping):
        if v == tag:
            var_copy[k] = new_value
        elif isinstance(v, dict):
            var_copy[k] = replace_tag_with_value(v, tag, new_value)
        else:
            var_copy[k] = v
>>>>>>> 6df64380
    return var_copy<|MERGE_RESOLUTION|>--- conflicted
+++ resolved
@@ -367,23 +367,12 @@
     :return: a copy of name_to_tag_mapping with values of tag replaced with new_value
     """
     var_copy = {}
-<<<<<<< HEAD
-    if hasattr(name_to_tag_mapping, 'iteritems'):
-        for k, v in name_to_tag_mapping.iteritems():
-            if v == tag:
-                var_copy[k] = v.replace(new_value)
-            elif isinstance(v, dict):
-                var_copy[k] = replace_tag_with_value(v, tag, new_value)
-            else:
-                var_copy[k] = v
-=======
     # if hasattr(name_to_tag_mapping, 'iteritems'):
     for k, v in iteritems(name_to_tag_mapping):
         if v == tag:
-            var_copy[k] = new_value
+            var_copy[k] = v.replace(new_value)
         elif isinstance(v, dict):
             var_copy[k] = replace_tag_with_value(v, tag, new_value)
         else:
             var_copy[k] = v
->>>>>>> 6df64380
     return var_copy