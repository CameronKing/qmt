--- conflicted
+++ resolved
@@ -1,29 +1,7 @@
 # Copyright (c) Microsoft Corporation. All rights reserved.
 # Licensed under the MIT License.
 
-<<<<<<< HEAD
-import os
-import qmt
-import pytest
-import shutil
-from qmt.freecad.fileIO import *
-
-
-def setup_function(function):
-    global myDoc
-    global testDir
-    global modelPath
-    myDoc = FreeCAD.newDocument('testDoc')
-    rootPath = os.path.join(os.path.dirname(qmt.__file__), os.pardir)
-    testDir = os.path.join(rootPath, 'tests')
-    modelPath = os.path.join(testDir, 'testModel.json')
-
-
-def teardown_function(function):
-    FreeCAD.closeDocument('testDoc')
-=======
 """Testing QMT batch harness class."""
->>>>>>> 239e893b
 
 
 import os
@@ -42,11 +20,7 @@
     setupModelFile(modelPath)
 
     m = getModel()
-<<<<<<< HEAD
-    jobPath = os.path.join(testDir, 'testJob')
-=======
     jobPath = os.path.join(fix_testDir, 'testJob')
->>>>>>> 239e893b
     m.addJob(jobPath, jobSequence=['geoGen'], numCoresPerJob=1)
     m.genGeomSweep('param1', [0.1, 0.2, 0.3])
     # TODO: agree to start counting with geo_0 even if we don't sweep
@@ -69,25 +43,13 @@
     os.rmdir(jobPath)  # use os.ramdir for safety if jobPath == rootPath
 
 
-<<<<<<< HEAD
-
-def test_runJob():
-=======
 def test_runJob(fix_testDir, fix_modelPath, fix_FCDoc):
->>>>>>> 239e893b
     '''Check results of run: here only geoGen (generated FreeCAD model files).
     '''
     modelPath = fix_modelPath
     setupModelFile(modelPath)
 
     m = getModel()
-<<<<<<< HEAD
-    jobPath = os.path.join(testDir, 'testJob')
-    m.addJob(jobPath, jobSequence=['geoGen'], numCoresPerJob=1)
-    m.genGeomSweep('d', [0.1, 0.2, 0.3])
-    m.setPaths(freeCADPath=os.path.join(
-               testDir, '..', 'examples', '1_3D_2DEG', '2DEGFCDoc.FCStd'))
-=======
     jobPath = os.path.join(fix_testDir, 'testJob')
     m.addJob(jobPath, jobSequence=['geoGen'], numCoresPerJob=1)
     m.genGeomSweep('d', [0.1, 0.2, 0.3])
@@ -95,7 +57,6 @@
                fix_testDir, '..', 'examples', '1_3D_2DEG', '2DEGFCDoc.FCStd'))
     # ~ m.addPart('tunnelGate','i_TopGate1_Polyline007_sketch','extrude','metalGate',
                  # ~ material = 'Au',z0=0.051,thickness=0.03,meshMaxSize=0.05, boundaryCondition={'voltage' : 0.0})
->>>>>>> 239e893b
     m.saveModel()
 
     harn = qmt.Harness(modelPath)
@@ -121,8 +82,4 @@
     shutil.rmtree(os.path.join(jobPath, 'geo_0'))  # TODO: glob geo_*
     shutil.rmtree(os.path.join(jobPath, 'geo_1'))
     shutil.rmtree(os.path.join(jobPath, 'geo_2'))
-<<<<<<< HEAD
-    os.rmdir(jobPath)  # safety if jobPath == rootPath
-=======
-    os.rmdir(jobPath)  # use os.ramdir for safety if jobPath == rootPath
->>>>>>> 239e893b
+    os.rmdir(jobPath)  # use os.ramdir for safety if jobPath == rootPath