--- conflicted
+++ resolved
@@ -11,22 +11,11 @@
 from qmt.freecad.fileIO import *
 
 
-<<<<<<< HEAD
-
-def test_setupModelFile():
-    myDoc = FreeCAD.newDocument('testDoc')
-    testDir = os.path.join(repo_path(), 'tests')
-    filePath = os.path.join(testDir, 'testModel.json')
-    dummy = myDoc.addObject("Part::Box", "modelFilePath")
-    setupModelFile(filePath)
-    assert 'testModel.json' in os.listdir(testDir)
-=======
 def test_setupModelFile(fix_testDir, fix_modelPath, fix_FCDoc):
     '''Test the setup function for model files.'''
     dummy = fix_FCDoc.addObject("Part::Box", "modelFilePath")
     setupModelFile(fix_modelPath)
     assert 'testModel.json' in os.listdir(fix_testDir)
->>>>>>> 239e893b
     assert FreeCAD.ActiveDocument.modelFilePath.A1 == 'Path to model file:'
     assert FreeCAD.ActiveDocument.modelFilePath.B1 == fix_modelPath
     os.remove(fix_modelPath)
@@ -36,15 +25,8 @@
     '''Test model retrieval.'''
     setupModelFile(fix_modelPath)
     myModel = getModel()
-<<<<<<< HEAD
-    testModel = qmt.Model()
-    assert (myModel.modelDict == testModel.modelDict)
-    os.remove(filePath)
-    FreeCAD.closeDocument('testDoc')
-=======
     assert myModel.modelDict == fix_model.modelDict
     os.remove(fix_modelPath)
->>>>>>> 239e893b
 
 
 def test_exportMeshed(fix_testDir, fix_FCDoc):
@@ -87,31 +69,16 @@
     with pytest.raises(ValueError) as err:
         exportCAD(testShape, 'not_a_step_file')
     assert 'does not end' in str(err.value)
-<<<<<<< HEAD
-
-    FreeCAD.closeDocument('testDoc')
-=======
->>>>>>> 239e893b
 
 
 def test_updateParams(fix_modelPath, fix_FCDoc):
     '''Test updating of parameters in the FC gui.
        TODO: this should probably work with only 1 param (right now it doesn't).
     '''
-<<<<<<< HEAD
-    myDoc = FreeCAD.newDocument('testDoc')
-    testDir = os.path.join(repo_path(), 'tests')
-    filePath = os.path.join(testDir, 'testModel.json')
-    setupModelFile(filePath)
-    model = qmt.Model(modelPath=filePath)
-
-    dummy = myDoc.addObject("Part::Box", "modelParams")
-=======
     setupModelFile(fix_modelPath)
     model = qmt.Model(modelPath=fix_modelPath)
 
     dummy = fix_FCDoc.addObject("Part::Box", "modelParams")
->>>>>>> 239e893b
     model.modelDict['geometricParams']['length1'] = (2, 'freeCAD')
     updateParams()
     model.modelDict['geometricParams']['length2'] = (3, 'freeCAD')
@@ -123,13 +90,8 @@
         updateParams()
     assert 'Unknown geometric parameter' in str(err.value)
 
-<<<<<<< HEAD
-    fcFilePath = os.path.splitext(filePath)[0] + '.FCStd'
-    myDoc.saveAs(fcFilePath)
-=======
     fcFilePath = os.path.splitext(fix_modelPath)[0] + '.FCStd'
     fix_FCDoc.saveAs(fcFilePath)
->>>>>>> 239e893b
     myDoc2 = FreeCAD.newDocument('testDoc2')
     myDoc2.load(fcFilePath)
     assert myDoc2.modelParams.length1 == 2
