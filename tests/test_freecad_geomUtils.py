--- conflicted
+++ resolved
@@ -13,31 +13,11 @@
 vec = FreeCAD.Vector
 
 
-def aux_two_cycle_sketch(
-        a=(20, 20, 0),
-        b=(-30, 20, 0),
-        c=(-30, -10, 0),
-        d=(20, -10, 0),
-        e=(50, 50, 0),
-        f=(60, 50, 0),
-        g=(55, 60, 0)):
+def aux_two_cycle_sketch( a=( 20, 20, 0), b=(-30, 20, 0), c=(-30,-10, 0), d=( 20,-10, 0),
+                          e=( 50, 50, 0), f=( 60, 50, 0), g=( 55, 60, 0) ):
     '''Helper function to drop a simple multi-cycle sketch.
        The segments are ordered into one rectangle and one triangle.
     '''
-<<<<<<< HEAD
-
-    sketch = FreeCAD.activeDocument().addObject('Sketcher::SketchObject', 'Sketch')
-    geoList = []
-    geoList.append(Part.Line(FreeCAD.Vector(*a), FreeCAD.Vector(*b)))
-    geoList.append(Part.Line(FreeCAD.Vector(*b), FreeCAD.Vector(*c)))
-    geoList.append(Part.Line(FreeCAD.Vector(*c), FreeCAD.Vector(*d)))
-    geoList.append(Part.Line(FreeCAD.Vector(*d), FreeCAD.Vector(*a)))
-    geoList.append(Part.Line(FreeCAD.Vector(*e), FreeCAD.Vector(*f)))
-    geoList.append(Part.Line(FreeCAD.Vector(*f), FreeCAD.Vector(*g)))
-    geoList.append(Part.Line(FreeCAD.Vector(*g), FreeCAD.Vector(*e)))
-    FreeCAD.ActiveDocument.Sketch.addGeometry(geoList, False)
-    FreeCAD.ActiveDocument.recompute()
-=======
     # Note: the z-component is zero, as sketches are plane objects.
     #       Adjust orientation with Sketch.Placement(Normal, Rotation)
 
@@ -51,7 +31,6 @@
     sketch.addGeometry(Part.LineSegment(vec(*f), vec(*g)), False)
     sketch.addGeometry(Part.LineSegment(vec(*g), vec(*e)), False)
     doc.recompute()
->>>>>>> 239e893b
     return sketch
 
 
@@ -64,16 +43,6 @@
     c = (1, 1, 0)
     d = (0, 1, 0)
 
-<<<<<<< HEAD
-    sketch = FreeCAD.activeDocument().addObject('Sketcher::SketchObject', 'Sketch')
-    geoList = []
-    geoList.append(Part.Line(FreeCAD.Vector(*a), FreeCAD.Vector(*b)))
-    geoList.append(Part.Line(FreeCAD.Vector(*b), FreeCAD.Vector(*c)))
-    geoList.append(Part.Line(FreeCAD.Vector(*c), FreeCAD.Vector(*d)))
-    geoList.append(Part.Line(FreeCAD.Vector(*d), FreeCAD.Vector(*a)))
-    FreeCAD.ActiveDocument.Sketch.addGeometry(geoList, False)
-    FreeCAD.ActiveDocument.recompute()
-=======
     doc = FreeCAD.ActiveDocument
     sketch = doc.addObject('Sketcher::SketchObject', 'Sketch')
     sketch.addGeometry(Part.LineSegment(vec(*a), vec(*b)), False)
@@ -81,56 +50,22 @@
     sketch.addGeometry(Part.LineSegment(vec(*c), vec(*d)), False)
     sketch.addGeometry(Part.LineSegment(vec(*d), vec(*a)), False)
     doc.recompute()
->>>>>>> 239e893b
     return sketch
 
 
 def aux_hexagon_sketch(r=1):
     '''Helper function to drop a hexagonal sketch.'''
 
-<<<<<<< HEAD
-    sketch = FreeCAD.activeDocument().addObject(
-        'Sketcher::SketchObject', 'HexSketch')
-    ProfileLib.RegularPolygon.makeRegularPolygon(
-        'HexSketch', 6, FreeCAD.Vector(
-            10, 10, 0), FreeCAD.Vector(
-            20, 20, 0), False)
-    FreeCAD.ActiveDocument.recompute()
-=======
     doc = FreeCAD.ActiveDocument
     sketch = doc.addObject('Sketcher::SketchObject', 'HexSketch')
     ProfileLib.RegularPolygon.makeRegularPolygon('HexSketch', 6, vec(10,10,0), vec(20,20,0), False)
     doc.recompute()
->>>>>>> 239e893b
     return sketch
 
 
 def test_extrude(fix_FCDoc):
     '''Test if extrusion produces PartDesign parts.'''
     sketch = aux_two_cycle_sketch()
-<<<<<<< HEAD
-    pad = extrude(sketch, 50, name="pad", reversed=True)
-    assert pad.Length.Value == 50
-    assert pad.TypeId == 'PartDesign::Pad'
-
-
-def test_copy():
-    '''Test copy. TODO: warning.'''
-    # ~ sketch = aux_two_cycle_sketch() # WARNING: multi-cycle sketches don't get moved correctly -> need sanitation
-    sketch = aux_hexagon_sketch()
-    sketch2 = copy(sketch, FreeCAD.Vector(0, 0, 20), copy=True)
-    myDoc.recompute()
-    assert sketch.Shape.Edges[0].Vertexes[0].Point[2] + \
-        20 == sketch2.Shape.Edges[0].Vertexes[0].Point[2]
-
-
-def test_makeHexFace():
-    '''Test wire face positioning. TODO: has /0 warning for given line'''
-    sketch = myDoc.addObject('Sketcher::SketchObject', 'wireline')
-    sketch.addGeometry(Part.Line(FreeCAD.Vector(
-        0, 0, 0), FreeCAD.Vector(0, 2, 0)), False)
-    myDoc.recompute()
-=======
     pad = extrude(sketch, 50, name="pad", reverse=True)
     # ~ assert pad.Length.Value == 50
     # ~ assert pad.TypeId == 'PartDesign::Pad'
@@ -154,7 +89,6 @@
     sketch = fix_FCDoc.addObject('Sketcher::SketchObject', 'wireline')
     sketch.addGeometry(Part.LineSegment(vec(0,0,0), vec(0,2,0)), False)
     fix_FCDoc.recompute()
->>>>>>> 239e893b
     face = makeHexFace(sketch, 0, 15)
     assert np.isclose(face.Shape.BoundBox.ZLength, 15)
     assert np.isclose(face.Shape.BoundBox.XMin, -face.Shape.BoundBox.XMax)
@@ -165,69 +99,40 @@
 
 def test_genUnion(fix_FCDoc):
     '''Test union via bounding box.'''
-<<<<<<< HEAD
-    box1 = myDoc.addObject("Part::Box", "Box1")
-    box2 = myDoc.addObject("Part::Box", "Box2")
-    box2.Placement = FreeCAD.Placement(FreeCAD.Vector(
-        10, 0, 0), FreeCAD.Rotation(FreeCAD.Vector(0, 0, 1), 0))
-    box3 = myDoc.addObject("Part::Box", "Box2")
-    myDoc.recompute()
-=======
     box1 = fix_FCDoc.addObject("Part::Box", "Box1")
     box2 = fix_FCDoc.addObject("Part::Box", "Box2")
     box2.Placement = FreeCAD.Placement(vec(10,0,0), FreeCAD.Rotation(vec(0,0,1), 0))
     box3 = fix_FCDoc.addObject("Part::Box", "Box2")
     fix_FCDoc.recompute()
->>>>>>> 239e893b
     assert genUnion([]) is None
     assert genUnion([box3]).Shape.CenterOfMass == box1.Shape.CenterOfMass
-    assert genUnion(
-        [box3],
-        consumeInputs=True).Shape.CenterOfMass == box1.Shape.CenterOfMass
+    assert genUnion([box3], consumeInputs=True).Shape.CenterOfMass == box1.Shape.CenterOfMass
     union = genUnion([box1, box2], consumeInputs=True)
     assert union.Shape.BoundBox.XLength == 20
 
 
 def test_getBB(fix_FCDoc):
     '''Test if getBB captures default Part Box.'''
-<<<<<<< HEAD
-    box = myDoc.addObject("Part::Box", "Box1")
-    myDoc.recompute()
-=======
     box = fix_FCDoc.addObject("Part::Box", "Box1")
     fix_FCDoc.recompute()
->>>>>>> 239e893b
     bb = getBB(box)
     assert bb == (0, 10, 0, 10, 0, 10)
 
 
 def test_makeBB(fix_FCDoc):
     '''Test if makeBB generates default Part Box bb.'''
-<<<<<<< HEAD
-    box1 = myDoc.addObject("Part::Box", "Box1")
-    myDoc.recompute()
-=======
-    box1 = fix_FCDoc.addObject("Part::Box", "Box1")
-    fix_FCDoc.recompute()
->>>>>>> 239e893b
+    box1 = fix_FCDoc.addObject("Part::Box", "Box1")
+    fix_FCDoc.recompute()
     box2 = makeBB((0, 10, 0, 10, 0, 10))
     assert getBB(box1) == getBB(box2)
 
 
 def test_subtract(fix_FCDoc):
     '''Test subtract by checking volume.'''
-<<<<<<< HEAD
-    box1 = myDoc.addObject("Part::Box", "Box1")
-    box2 = myDoc.addObject("Part::Box", "Box2")
-    box2.Placement = FreeCAD.Placement(FreeCAD.Vector(
-        5, 0, 0), FreeCAD.Rotation(FreeCAD.Vector(0, 0, 1), 0))
-    myDoc.recompute()
-=======
     box1 = fix_FCDoc.addObject("Part::Box", "Box1")
     box2 = fix_FCDoc.addObject("Part::Box", "Box2")
     box2.Placement = FreeCAD.Placement(vec(5,0,0), FreeCAD.Rotation(vec(0,0,1), 0))
     fix_FCDoc.recompute()
->>>>>>> 239e893b
     cut = subtract(box1, box2, consumeInputs=True)
     assert np.isclose(cut.Shape.Volume, 10**3 * 0.5)
 
@@ -235,17 +140,6 @@
 def test_subtractParts(fix_FCDoc):
     '''Test subtract by checking volume.
     '''
-<<<<<<< HEAD
-    box1 = myDoc.addObject("Part::Box", "Box1")
-    box2 = myDoc.addObject("Part::Box", "Box2")
-    box3 = myDoc.addObject("Part::Box", "Box3")
-    box2.Placement = FreeCAD.Placement(FreeCAD.Vector(
-        5, 0, 0), FreeCAD.Rotation(FreeCAD.Vector(0, 0, 1), 0))
-    box3.Placement = FreeCAD.Placement(
-        FreeCAD.Vector(-8, 0, 0), FreeCAD.Rotation(FreeCAD.Vector(0, 0, 1), 0))
-    # ~ cut = subtractParts(box1, [box2, box3])
-    # ~ assert np.isclose(cut.Shape.Volume, 10**3 * 0.3)
-=======
     #   TODO: the FC v0.16 Draft requires UiLoader, which doesn't work from the cli.
     box1 = fix_FCDoc.addObject("Part::Box", "Box1")
     box2 = fix_FCDoc.addObject("Part::Box", "Box2")
@@ -254,41 +148,20 @@
     box3.Placement = FreeCAD.Placement(vec(-8,0,0), FreeCAD.Rotation(vec(0,0,1), 0))
     #~ cut = subtractParts(box1, [box2, box3])
     #~ assert np.isclose(cut.Shape.Volume, 10**3 * 0.3)
->>>>>>> 239e893b
 
 
 def test_intersect(fix_FCDoc):
     '''Test intersect by checking volume.'''
-<<<<<<< HEAD
-    box1 = myDoc.addObject("Part::Box", "Box1")
-    box2 = myDoc.addObject("Part::Box", "Box2")
-    box2.Placement = FreeCAD.Placement(FreeCAD.Vector(
-        7, 0, 0), FreeCAD.Rotation(FreeCAD.Vector(0, 0, 1), 0))
-    myDoc.recompute()
-=======
     box1 = fix_FCDoc.addObject("Part::Box", "Box1")
     box2 = fix_FCDoc.addObject("Part::Box", "Box2")
     box2.Placement = FreeCAD.Placement(vec(7,0,0), FreeCAD.Rotation(vec(0,0,1), 0))
     fix_FCDoc.recompute()
->>>>>>> 239e893b
     cut = intersect((box1, box2), consumeInputs=True)
     assert np.isclose(cut.Shape.Volume, 10**3 * 0.3)
 
 
 def test_checkOverlap(fix_FCDoc):
     '''Test overlap between two volumes.'''
-<<<<<<< HEAD
-    box1 = myDoc.addObject("Part::Box", "Box1")
-    box2 = myDoc.addObject("Part::Box", "Box2")
-    box2.Placement = FreeCAD.Placement(FreeCAD.Vector(
-        9.9, 0, 0), FreeCAD.Rotation(FreeCAD.Vector(0, 0, 1), 0))
-    myDoc.recompute()
-    assert checkOverlap((box1, box2))
-    box2.Placement = FreeCAD.Placement(FreeCAD.Vector(
-        10.1, 0, 0), FreeCAD.Rotation(FreeCAD.Vector(0, 0, 1), 0))
-    myDoc.recompute()
-    assert not checkOverlap((box1, box2))
-=======
     box1 = fix_FCDoc.addObject("Part::Box", "Box1")
     box2 = fix_FCDoc.addObject("Part::Box", "Box2")
     box2.Placement = FreeCAD.Placement(vec(9.9,0,0), FreeCAD.Rotation(vec(0,0,1), 0))
@@ -297,7 +170,6 @@
     box2.Placement = FreeCAD.Placement(vec(10.1,0,0), FreeCAD.Rotation(vec(0,0,1), 0))
     fix_FCDoc.recompute()
     assert checkOverlap((box1, box2)) is False
->>>>>>> 239e893b
 
 
 def test_extrudeBetween(fix_FCDoc):
@@ -311,19 +183,10 @@
     '''Test sweeping lift for sketches.'''
     # TODO: why do we have to make union with the lifted sketch?.
     sketch = aux_unit_square_sketch()
-    # ~ vol = liftObject(sketch, 42, consumeInputs=False)
-    # ~ assert vol.Shape.Volume == 42
-
-
-<<<<<<< HEAD
-def test_centerObjects():
-    '''Check centering of boxes. TODO: centering or snapping to zero?'''
-    box1 = myDoc.addObject("Part::Box", "Box1")
-    box2 = myDoc.addObject("Part::Box", "Box2")
-    box2.Placement = FreeCAD.Placement(FreeCAD.Vector(
-        1.5, 3.5, 2.5), FreeCAD.Rotation(FreeCAD.Vector(0, 0, 1), 0))
-    myDoc.recompute()
-=======
+    #~ vol = liftObject(sketch, 42, consumeInputs=False)
+    #~ assert vol.Shape.Volume == 42
+
+
 def test_centerObjects(fix_FCDoc):
     '''Check centering of boxes.'''
     # TODO: centering or snapping to zero?
@@ -331,7 +194,6 @@
     box2 = fix_FCDoc.addObject("Part::Box", "Box2")
     box2.Placement = FreeCAD.Placement(vec(1.5,3.5,2.5), FreeCAD.Rotation(vec(0,0,1), 0))
     fix_FCDoc.recompute()
->>>>>>> 239e893b
     assert centerObjects(()) is None
     #~ print(getBB(box1))
     #~ print(getBB(box2))
@@ -341,15 +203,9 @@
     assert getBB(box1) == getBB(box2)
 
 
-<<<<<<< HEAD
-def test_crossSection():
-    box = myDoc.addObject("Part::Box", "Box")
-    myDoc.recompute()
-=======
 def test_crossSection(fix_FCDoc):
     '''TODO.'''
     box = fix_FCDoc.addObject("Part::Box", "Box")
     fix_FCDoc.recompute()
->>>>>>> 239e893b
     cross = crossSection(box)
-    assert getBB(cross) == (1.0, 1.0, 0, 10, 0, 10)+    assert getBB(cross) == (1.0,1.0,0,10,0,10)